--- conflicted
+++ resolved
@@ -1,7 +1,7 @@
 <% layout('layouts/boilerplate') %>
 <link rel="stylesheet" href="/css/login.css" />
 
-<<<<<<< HEAD
+
     <div class="formContainer">
         <div class="loginForm">
             <h1 class="loginH1-newProd">Confirm OTP</h1>
@@ -9,17 +9,8 @@
                 <form action="/users/confirm" method="POST">
                     <div class="formSection">
                         <label class="formLable" for="">Email</label>
-                        <input name="email" type="email" class="formInput" id="email" />
-=======
-<div class="global-container">
-    <div class="card login-form">
-        <div class="card-body">
-            <h1 class="text-center display-1">Confirm OTP</h1>
-                <form action="/users/confirm" method="POST">
-                    <div class="form-group">
-                        <label for="">Email</label>
-                        <input name="email" type="email" value="<%= currentUser?.email  %>" class="form-control form-control-lg" id="email" />
->>>>>>> 959f7702
+                        <input name="email" type="email" value="<%= currentUser?.email %>" class="formInput" id="email" />
+
                     </div>
                     <div class="formSection">
                         <label class="formLable" for="">OTP</label>
