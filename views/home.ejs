--- conflicted
+++ resolved
@@ -1,17 +1,3 @@
-<<<<<<< HEAD
-<h1>Home</h1>
-<nav>
-    <ul>
-        <% if(!currentUser){ %> 
-            <li><a href="/users/register">Register</a></li>
-            <li><a href="/users/login">Login</a></li>
-        <% } else { %>
-            <li><a href="/users/logout">Logout</a></li>
-            <li><a href="/products/new">Sell</a></li>
-        <% } %>  
-    </ul>
-</nav>
-=======
 <!DOCTYPE html>
 <html lang="en">
 
@@ -74,5 +60,4 @@
     </script>
 </body>
 
-</html>
->>>>>>> 71124c23
+</html>